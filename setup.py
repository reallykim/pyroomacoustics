#!/usr/bin/env python
from __future__ import print_function
import numpy
import os, sys

# import version from file
with open('pyroomacoustics/version.py') as f:
    exec(f.read())

try:
    from setuptools import setup, Extension
    from setuptools.command.build_ext import build_ext
    from setuptools import distutils
except ImportError:
    print("Setuptools unavailable. Falling back to distutils.")
    import distutils
    from distutils.core import setup
    from distutils.extension import Extension
    from distutils.command.build_ext import build_ext

from Cython.Build import cythonize

# To use a consistent encoding
from codecs import open
from os import path


class get_pybind_include(object):
    """Helper class to determine the pybind11 include path

    The purpose of this class is to postpone importing pybind11
    until it is actually installed, so that the ``get_include()``
    method can be invoked. """

    def __init__(self, user=False):
        self.user = user

    def __str__(self):
        import pybind11
        return pybind11.get_include(self.user)


# build C extension for image source model
libroom_src_dir = 'pyroomacoustics/libroom_src'
ext_modules = [
        Extension(
            'pyroomacoustics.libroom',
            [ os.path.join(libroom_src_dir, f)
<<<<<<< HEAD
                for f in ['libroom.cpp','wall.cpp', 'geometry.cpp', 'room.cpp', 'utility.cpp']],
=======
                for f in ['libroom.cpp'] ],
                #for f in ['libroom.cpp','wall.cpp', 'geometry.cpp', 'room.cpp']],
>>>>>>> 934c0e0b
            include_dirs=[
                '.',
                libroom_src_dir,
                str(get_pybind_include()),
                str(get_pybind_include(user=True)),
                os.path.join(libroom_src_dir, 'ext/eigen'),
                ],
            language='c++',
            extra_compile_args = ['-DEIGEN_MPL2_ONLY', '-Wall', '-O3',],
            ),
        Extension(
            'pyroomacoustics.build_rir',
            ["pyroomacoustics/build_rir.pyx"],
            language='c',
            extra_compile_args = [],
            ),
        ]

here = path.abspath(path.dirname(__file__))

# Get the long description from the README file
with open(path.join(here, 'README.rst'), encoding='utf-8') as f:
    long_description = f.read()


### Build Tools (taken from pybind11 example) ###

# As of Python 3.6, CCompiler has a `has_flag` method.
# cf http://bugs.python.org/issue26689
def has_flag(compiler, flagname):
    """Return a boolean indicating whether a flag name is supported on
    the specified compiler.
    """
    import tempfile
    with tempfile.NamedTemporaryFile('w', suffix='.cpp') as f:
        f.write('int main (int argc, char **argv) { return 0; }')
        try:
            compiler.compile([f.name], extra_postargs=[flagname])
        except distutils.errors.CompileError:
            return False
    return True


def cpp_flag(compiler):
    """Return the -std=c++[11/14] compiler flag.

    The c++14 is prefered over c++11 (when it is available).
    """
    if has_flag(compiler, '-std=c++14'):
        return '-std=c++14'
    elif has_flag(compiler, '-std=c++11'):
        return '-std=c++11'
    else:
        raise RuntimeError('Unsupported compiler -- at least C++11 support '
                           'is needed!')


class BuildExt(build_ext):
    """A custom build extension for adding compiler-specific options."""
    c_opts = {
        'msvc': ['/EHsc'],
        'unix': [],
    }

    if sys.platform == 'darwin':
        c_opts['unix'] += ['-stdlib=libc++', '-mmacosx-version-min=10.7']

    def build_extensions(self):
        ct = self.compiler.compiler_type
        opts = self.c_opts.get(ct, [])
        if ct == 'unix':
            opts.append('-DVERSION_INFO="%s"' % self.distribution.get_version())
            opts.append(cpp_flag(self.compiler))
            if has_flag(self.compiler, '-fvisibility=hidden'):
                opts.append('-fvisibility=hidden')
        elif ct == 'msvc':
            opts.append('/DVERSION_INFO=\\"%s\\"' % self.distribution.get_version())
        for ext in self.extensions:
            if ext.language == 'c++':
                ext.extra_compile_args += opts
        build_ext.build_extensions(self)

### Build Tools End ###


setup_kwargs = dict(
        name='pyroomacoustics',

        version=__version__,

        description='A simple framework for room acoustics and audio processing in Python.',
        long_description=long_description,

        author='Laboratory for Audiovisual Communications, EPFL',

        author_email='fakufaku@gmail.ch',

        url='https://github.com/LCAV/pyroomacoustics',

        license='MIT',

        # You can just specify the packages manually here if your project is
        # simple. Or you can use find_packages().
        packages=[
            'pyroomacoustics', 
            'pyroomacoustics.doa', 
            'pyroomacoustics.adaptive',
            'pyroomacoustics.transform',
            'pyroomacoustics.experimental',
            'pyroomacoustics.datasets',
            'pyroomacoustics.bss',
            'pyroomacoustics.denoise',
            ],

        # Libroom C extension
        ext_modules=ext_modules,

        # Necessary to keep the source files
        package_data={
            'pyroomacoustics': ['*.pxd', '*.pyx',],
            },

        install_requires=[
            'Cython',
            'numpy',
            'scipy>=0.18.0',
            'pybind11>=2.2',
            ],

        cmdclass={'build_ext': BuildExt},  # taken from pybind11 example
        zip_safe=False,

        test_suite='nose.collector',
        tests_require=['nose'],

        classifiers=[
            # How mature is this project? Common values are
            #   3 - Alpha
            #   4 - Beta
            #   5 - Production/Stable
            'Development Status :: 4 - Beta',

            # Indicate who your project is intended for
            'Intended Audience :: Science/Research',
            'Intended Audience :: Information Technology',
            'Topic :: Scientific/Engineering :: Information Analysis',
            'Topic :: Scientific/Engineering :: Physics',
            'Topic :: Multimedia :: Sound/Audio :: Speech',
            'Topic :: Multimedia :: Sound/Audio :: Analysis',

            # Pick your license as you wish (should match "license" above)
            'License :: OSI Approved :: MIT License',

            # Specify the Python versions you support here. In particular, ensure
            # that you indicate whether you support Python 2, Python 3 or both.
            'Programming Language :: Python :: 2',
            'Programming Language :: Python :: 2.7',
            'Programming Language :: Python :: 3',
            #'Programming Language :: Python :: 3.3',
            #'Programming Language :: Python :: 3.4',
            'Programming Language :: Python :: 3.5',
            ],

        # What does your project relate to?
        keywords='room acoustics signal processing doa beamforming adaptive',
)

setup(**setup_kwargs)<|MERGE_RESOLUTION|>--- conflicted
+++ resolved
@@ -46,12 +46,9 @@
         Extension(
             'pyroomacoustics.libroom',
             [ os.path.join(libroom_src_dir, f)
-<<<<<<< HEAD
-                for f in ['libroom.cpp','wall.cpp', 'geometry.cpp', 'room.cpp', 'utility.cpp']],
-=======
+                #for f in ['libroom.cpp','wall.cpp', 'geometry.cpp', 'room.cpp', 'utility.cpp']],
                 for f in ['libroom.cpp'] ],
                 #for f in ['libroom.cpp','wall.cpp', 'geometry.cpp', 'room.cpp']],
->>>>>>> 934c0e0b
             include_dirs=[
                 '.',
                 libroom_src_dir,
@@ -140,8 +137,6 @@
 setup_kwargs = dict(
         name='pyroomacoustics',
 
-        version=__version__,
-
         description='A simple framework for room acoustics and audio processing in Python.',
         long_description=long_description,
 
