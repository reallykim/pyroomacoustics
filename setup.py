--- conflicted
+++ resolved
@@ -1,10 +1,16 @@
 #!/usr/bin/env python
 from __future__ import print_function
+
+import os
+import sys
+# To use a consistent encoding
+from codecs import open
+from os import path
+
 import numpy
-import os, sys
 
 # import version from file
-with open('pyroomacoustics/version.py') as f:
+with open("pyroomacoustics/version.py") as f:
     exec(f.read())
 
 try:
@@ -18,9 +24,6 @@
     from distutils.extension import Extension
     from distutils.command.build_ext import build_ext
 
-# To use a consistent encoding
-from codecs import open
-from os import path
 
 
 class get_pybind_include(object):
@@ -35,50 +38,53 @@
 
     def __str__(self):
         import pybind11
+
         return pybind11.get_include(self.user)
 
 
 # build C extension for image source model
-libroom_src_dir = 'pyroomacoustics/libroom_src'
-libroom_files = [ os.path.join(libroom_src_dir, f)
-                for f in
-                [
-                    'room.hpp', 'room.cpp',
-                    'wall.hpp', 'wall.cpp',
-                    'microphone.hpp',
-                    'geometry.hpp', 'geometry.cpp',
-                    'common.hpp',
-                    'libroom.cpp',
-                    ]
-                ]
+libroom_src_dir = "pyroomacoustics/libroom_src"
+libroom_files = [
+    os.path.join(libroom_src_dir, f)
+    for f in [
+        "room.hpp",
+        "room.cpp",
+        "wall.hpp",
+        "wall.cpp",
+        "microphone.hpp",
+        "geometry.hpp",
+        "geometry.cpp",
+        "common.hpp",
+        "libroom.cpp",
+    ]
+]
 ext_modules = [
-        Extension(
-            'pyroomacoustics.libroom',
-            [ os.path.join(libroom_src_dir, f)
-                for f in ['libroom.cpp'] ],
-            depends=libroom_files,
-            include_dirs=[
-                '.',
-                libroom_src_dir,
-                str(get_pybind_include()),
-                str(get_pybind_include(user=True)),
-                os.path.join(libroom_src_dir, 'ext/eigen'),
-                ],
-            language='c++',
-            extra_compile_args = ['-DEIGEN_MPL2_ONLY', '-Wall', '-O3', '-DEIGEN_NO_DEBUG'],
-            ),
-        Extension(
-            'pyroomacoustics.build_rir',
-            ["pyroomacoustics/build_rir.pyx"],
-            language='c',
-            extra_compile_args = [],
-            ),
-        ]
+    Extension(
+        "pyroomacoustics.libroom",
+        [os.path.join(libroom_src_dir, f) for f in ["libroom.cpp"]],
+        depends=libroom_files,
+        include_dirs=[
+            ".",
+            libroom_src_dir,
+            str(get_pybind_include()),
+            str(get_pybind_include(user=True)),
+            os.path.join(libroom_src_dir, "ext/eigen"),
+        ],
+        language="c++",
+        extra_compile_args=["-DEIGEN_MPL2_ONLY", "-Wall", "-O3", "-DEIGEN_NO_DEBUG"],
+    ),
+    Extension(
+        "pyroomacoustics.build_rir",
+        ["pyroomacoustics/build_rir.pyx"],
+        language="c",
+        extra_compile_args=[],
+    ),
+]
 
 here = path.abspath(path.dirname(__file__))
 
 # Get the long description from the README file
-with open(path.join(here, 'README.rst'), encoding='utf-8') as f:
+with open(path.join(here, "README.rst"), encoding="utf-8") as f:
     long_description = f.read()
 
 
@@ -91,8 +97,9 @@
     the specified compiler.
     """
     import tempfile
-    with tempfile.NamedTemporaryFile('w', suffix='.cpp') as f:
-        f.write('int main (int argc, char **argv) { return 0; }')
+
+    with tempfile.NamedTemporaryFile("w", suffix=".cpp") as f:
+        f.write("int main (int argc, char **argv) { return 0; }")
         try:
             compiler.compile([f.name], extra_postargs=[flagname])
         except distutils.errors.CompileError:
@@ -105,135 +112,103 @@
 
     The c++14 is prefered over c++11 (when it is available).
     """
-    if has_flag(compiler, '-std=c++14'):
-        return '-std=c++14'
-    elif has_flag(compiler, '-std=c++11'):
-        return '-std=c++11'
+    if has_flag(compiler, "-std=c++14"):
+        return "-std=c++14"
+    elif has_flag(compiler, "-std=c++11"):
+        return "-std=c++11"
     else:
-        raise RuntimeError('Unsupported compiler -- at least C++11 support '
-                           'is needed!')
+        raise RuntimeError(
+            "Unsupported compiler -- at least C++11 support " "is needed!"
+        )
 
 
 class BuildExt(build_ext):
     """A custom build extension for adding compiler-specific options."""
+
     c_opts = {
-        'msvc': ['/EHsc'],
-        'unix': [],
+        "msvc": ["/EHsc"],
+        "unix": [],
     }
 
-    if sys.platform == 'darwin':
-        c_opts['unix'] += ['-stdlib=libc++', '-mmacosx-version-min=10.7']
+    if sys.platform == "darwin":
+        c_opts["unix"] += ["-stdlib=libc++", "-mmacosx-version-min=10.7"]
 
     def build_extensions(self):
         ct = self.compiler.compiler_type
         opts = self.c_opts.get(ct, [])
-        if ct == 'unix':
+        if ct == "unix":
             opts.append('-DVERSION_INFO="%s"' % self.distribution.get_version())
             opts.append(cpp_flag(self.compiler))
-            if has_flag(self.compiler, '-fvisibility=hidden'):
-                opts.append('-fvisibility=hidden')
-        elif ct == 'msvc':
+            if has_flag(self.compiler, "-fvisibility=hidden"):
+                opts.append("-fvisibility=hidden")
+        elif ct == "msvc":
             opts.append('/DVERSION_INFO=\\"%s\\"' % self.distribution.get_version())
         for ext in self.extensions:
-            if ext.language == 'c++':
+            if ext.language == "c++":
                 ext.extra_compile_args += opts
                 ext.extra_link_args += opts
         build_ext.build_extensions(self)
 
+
 ### Build Tools End ###
 
 
 setup_kwargs = dict(
-        name='pyroomacoustics',
-
-        description='A simple framework for room acoustics and audio processing in Python.',
-        long_description=long_description,
-
-        author='Laboratory for Audiovisual Communications, EPFL',
-
-        author_email='fakufaku@gmail.ch',
-
-        url='https://github.com/LCAV/pyroomacoustics',
-
-        license='MIT',
-
-        # You can just specify the packages manually here if your project is
-        # simple. Or you can use find_packages().
-        packages=[
-            'pyroomacoustics', 
-            'pyroomacoustics.doa', 
-            'pyroomacoustics.adaptive',
-            'pyroomacoustics.transform',
-            'pyroomacoustics.experimental',
-            'pyroomacoustics.datasets',
-            'pyroomacoustics.bss',
-            'pyroomacoustics.denoise',
-            'pyroomacoustics.phase',
-            ],
-
-        # Libroom C extension
-        ext_modules=ext_modules,
-
-        # Necessary to keep the source files
-        package_data={
-            'pyroomacoustics': ['*.pxd', '*.pyx',],
-            },
-
-        install_requires=[
-            'Cython',
-            'numpy',
-            'scipy>=0.18.0',
-            'pybind11>=2.2',
-            ],
-
-        cmdclass={'build_ext': BuildExt},  # taken from pybind11 example
-        zip_safe=False,
-
-        test_suite='nose.collector',
-        tests_require=['nose'],
-
-        classifiers=[
-            # How mature is this project? Common values are
-            #   3 - Alpha
-            #   4 - Beta
-            #   5 - Production/Stable
-            'Development Status :: 4 - Beta',
-
-            # Indicate who your project is intended for
-            'Intended Audience :: Science/Research',
-            'Intended Audience :: Information Technology',
-            'Topic :: Scientific/Engineering :: Information Analysis',
-            'Topic :: Scientific/Engineering :: Physics',
-            'Topic :: Multimedia :: Sound/Audio :: Speech',
-            'Topic :: Multimedia :: Sound/Audio :: Analysis',
-
-            # Pick your license as you wish (should match "license" above)
-            'License :: OSI Approved :: MIT License',
-
-            # Specify the Python versions you support here. In particular, ensure
-            # that you indicate whether you support Python 2, Python 3 or both.
-            'Programming Language :: Python :: 2',
-            'Programming Language :: Python :: 2.7',
-            'Programming Language :: Python :: 3',
-            #'Programming Language :: Python :: 3.3',
-            #'Programming Language :: Python :: 3.4',
-            'Programming Language :: Python :: 3.5',
-            ],
-
-        # What does your project relate to?
-        keywords='room acoustics signal processing doa beamforming adaptive',
+    name="pyroomacoustics",
+    description="A simple framework for room acoustics and audio processing in Python.",
+    long_description=long_description,
+    author="Laboratory for Audiovisual Communications, EPFL",
+    author_email="fakufaku@gmail.ch",
+    url="https://github.com/LCAV/pyroomacoustics",
+    license="MIT",
+    # You can just specify the packages manually here if your project is
+    # simple. Or you can use find_packages().
+    packages=[
+        "pyroomacoustics",
+        "pyroomacoustics.doa",
+        "pyroomacoustics.adaptive",
+        "pyroomacoustics.transform",
+        "pyroomacoustics.experimental",
+        "pyroomacoustics.datasets",
+        "pyroomacoustics.bss",
+        "pyroomacoustics.denoise",
+        "pyroomacoustics.phase",
+    ],
+    # Libroom C extension
+    ext_modules=ext_modules,
+    # Necessary to keep the source files
+    package_data={"pyroomacoustics": ["*.pxd", "*.pyx",],},
+    install_requires=["Cython", "numpy", "scipy>=0.18.0", "pybind11>=2.2",],
+    cmdclass={"build_ext": BuildExt},  # taken from pybind11 example
+    zip_safe=False,
+    test_suite="nose.collector",
+    tests_require=["nose"],
+    classifiers=[
+        # How mature is this project? Common values are
+        #   3 - Alpha
+        #   4 - Beta
+        #   5 - Production/Stable
+        "Development Status :: 4 - Beta",
+        # Indicate who your project is intended for
+        "Intended Audience :: Science/Research",
+        "Intended Audience :: Information Technology",
+        "Topic :: Scientific/Engineering :: Information Analysis",
+        "Topic :: Scientific/Engineering :: Physics",
+        "Topic :: Multimedia :: Sound/Audio :: Speech",
+        "Topic :: Multimedia :: Sound/Audio :: Analysis",
+        # Pick your license as you wish (should match "license" above)
+        "License :: OSI Approved :: MIT License",
+        # Specify the Python versions you support here. In particular, ensure
+        # that you indicate whether you support Python 2, Python 3 or both.
+        "Programming Language :: Python :: 2",
+        "Programming Language :: Python :: 2.7",
+        "Programming Language :: Python :: 3",
+        #'Programming Language :: Python :: 3.3',
+        #'Programming Language :: Python :: 3.4',
+        "Programming Language :: Python :: 3.5",
+    ],
+    # What does your project relate to?
+    keywords="room acoustics signal processing doa beamforming adaptive",
 )
 
-<<<<<<< HEAD
-setup(**setup_kwargs)
-=======
-try:
-    # Try to build everything first
-    setup(**setup_kwargs)
-except:
-    # Retry without the C module
-    print("Error. Probably building C extension failed. Check if cython is installed. Installing pure python.")
-    setup_kwargs.pop('ext_modules')
-    setup_kwargs['ext_modules'] = [cython_ext]
-    setup(**setup_kwargs)
->>>>>>> 400d559e
+setup(**setup_kwargs)