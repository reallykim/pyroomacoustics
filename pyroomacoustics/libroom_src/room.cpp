--- conflicted
+++ resolved
@@ -1,12 +1,9 @@
 #include <iostream>
 #include "room.hpp"
 
-<<<<<<< HEAD
-int Room::image_source_model(const Eigen::VectorXf & source_location, int max_order)
-=======
+
 template<size_t D>
 int Room<D>::image_source_model(const Eigen::Matrix<float,D,1> &source_location, int max_order)
->>>>>>> 934c0e0b
 {
   /*
    * This is the top-level method to run the image source model
@@ -32,13 +29,9 @@
   return fill_sources();
 }
 
-<<<<<<< HEAD
-
-int Room::fill_sources()
-=======
+
 template<size_t D>
 int Room<D>::fill_sources()
->>>>>>> 934c0e0b
 {
   int n_sources = visible_sources.size();
 
@@ -53,11 +46,8 @@
 
     for (int i = n_sources - 1; i >= 0; i--)
     {
-<<<<<<< HEAD
-      ImageSource & top = visible_sources.top(); // sample top of stack
-=======
+
       ImageSource<D> &top = visible_sources.top();  // sample top of stack
->>>>>>> 934c0e0b
 
       // fill the arrays
       sources.col(i) = top.loc;
@@ -73,13 +63,9 @@
   return 0;
 }
 
-<<<<<<< HEAD
-
-void Room::image_sources_dfs(ImageSource &is, int max_order)
-=======
+
 template<size_t D>
 void Room<D>::image_sources_dfs(ImageSource<D> &is, int max_order)
->>>>>>> 934c0e0b
 {
   /*
    * This function runs a depth first search (DFS) on the tree of image sources
@@ -89,12 +75,7 @@
 
   // Check the visibility of the source from the different microphones
   bool any_visible = false;
-<<<<<<< HEAD
-  is.visible_mics.resize(microphones.cols());
-  for (int mic = 0; mic < microphones.cols(); mic++) {
-    is.visible_mics.coeffRef(mic) = is_visible_dfs(microphones.col(mic), is);
-    any_visible = any_visible || is.visible_mics.coeff(mic);
-=======
+
   for (int mic = 0 ; mic < microphones.cols() ; mic++)
   {
     bool is_visible = is_visible_dfs(microphones.col(mic), is);
@@ -106,7 +87,6 @@
     }
     if (any_visible)
       is.visible_mics.coeffRef(mic) = is_visible;
->>>>>>> 934c0e0b
   }
 
   if (any_visible)
@@ -136,13 +116,9 @@
   }
 }
 
-<<<<<<< HEAD
-
-bool Room::is_visible_dfs(const Eigen::VectorXf & p, ImageSource & is)
-=======
+
 template<size_t D>
 bool Room<D>::is_visible_dfs(const Eigen::Matrix<float,D,1> &p, ImageSource<D> &is)
->>>>>>> 934c0e0b
 {
   /*
      Returns true if the given sound source (with image source id) is visible from point p.
@@ -182,13 +158,9 @@
   return true;
 }
 
-<<<<<<< HEAD
-
-bool Room::is_obstructed_dfs(const Eigen::VectorXf & p, ImageSource & is)
-=======
+
 template<size_t D>
 bool Room<D>::is_obstructed_dfs(const Eigen::Matrix<float,D,1> &p, ImageSource<D> &is)
->>>>>>> 934c0e0b
 {
   /*
      Checks if there is a wall obstructing the line of sight going from a source to a point.
@@ -208,15 +180,10 @@
     int wall_id = obstructing_walls[ow];
 
     // generating wall can't be obstructive
-<<<<<<< HEAD
-    if (wall_id != gen_wall_id) {
-      Eigen::VectorXf intersection;
-      intersection.resize(dim);
-=======
+
     if (wall_id != gen_wall_id)
     {
       Eigen::Matrix<float,D,1> intersection;
->>>>>>> 934c0e0b
       int ret = walls[wall_id].intersection(is.loc, p, intersection);
 
       // There is an intersection and it is distinct from segment endpoints
@@ -242,22 +209,7 @@
   return false;
 }
 
-<<<<<<< HEAD
-
-int Room::image_source_shoebox(
-  const Eigen::VectorXf & source,
-  const Eigen::VectorXf & room_size,
-  const Eigen::VectorXf & absorption,
-  int max_order)
-{
-  // precompute powers of the absorption coefficients
-  std::vector < float > transmission_pwr((max_order + 1) * 2 * dim);
-  for (int d = 0; d < 2 * dim; d++)
-    transmission_pwr[d] = 1.;
-  for (int i = 1; i <= max_order; i++)
-    for (int d = 0; d < 2 * dim; d++)
-      transmission_pwr[i * 2 * dim + d] = (1. - absorption[d]) * transmission_pwr[(i - 1) * 2 * dim + d];
-=======
+
 template<size_t D>
 int Room<D>::image_source_shoebox(
     const Eigen::Matrix<float,D,1> &source,
@@ -273,7 +225,6 @@
   for (int i = 1 ; i <= max_order ; i++)
     for (size_t d = 0 ; d < 2 * D ; d++)
       transmission_pwr[i * 2 * D + d] = (1. - absorption[d]) * transmission_pwr[(i-1)*2*D + d];
->>>>>>> 934c0e0b
 
   // make sure the list is empty
   while (visible_sources.size() > 0)
@@ -298,27 +249,18 @@
 
       for (point[0] = -x_max; point[0] <= x_max; point[0]++)
       {
-<<<<<<< HEAD
-        visible_sources.push(ImageSource());
-        ImageSource & is = visible_sources.top();
-        is.loc.resize(dim);
-        is.visible_mics = VectorXb::Ones(microphones.cols()); // everything is visible
-=======
+
         visible_sources.push(ImageSource<D>());
         ImageSource<D> &is = visible_sources.top();
         is.visible_mics = VectorXb::Ones(microphones.cols());  // everything is visible
->>>>>>> 934c0e0b
 
         is.order = 0;
         is.attenuation = 1.;
         is.gen_wall = -1;
 
         // Now compute the reflection, the order, and the multiplicative constant
-<<<<<<< HEAD
-        for (int d = 0; d < dim; d++)
-=======
+
         for (size_t d = 0 ; d < D ; d++)
->>>>>>> 934c0e0b
         {
           // Compute the reflected source
           float step = abs(point[d]) % 2 == 1 ? room_size.coeff(d) - source.coeff(d) : source.coeff(d);
@@ -338,13 +280,9 @@
             p1 = abs((point[d] - 1) / 2);
             p2 = abs(point[d] / 2);
           }
-<<<<<<< HEAD
-          is.attenuation *= transmission_pwr[2 * dim * p1 + 2 * d]; // 'west' absorption factor
-          is.attenuation *= transmission_pwr[2 * dim * p2 + 2 * d + 1]; // 'east' absorption factor
-=======
+
           is.attenuation *= transmission_pwr[2 * D * p1 + 2*d];  // 'west' absorption factor
           is.attenuation *= transmission_pwr[2 * D * p2 + 2*d+1];  // 'east' absorption factor
->>>>>>> 934c0e0b
         }
       }
     }
@@ -354,8 +292,8 @@
   return fill_sources();
 }
 
-
-float Room::get_max_distance()
+template<size_t D>
+float Room<D>::get_max_distance()
 {
 
   /* This function outputs a value L that is strictly larger than any distance
@@ -432,8 +370,8 @@
 
 }
 
-
-std::tuple < Eigen::VectorXf, int > Room::next_wall_hit(
+template<size_t D>
+std::tuple < Eigen::VectorXf, int > Room<D>::next_wall_hit(
   const Eigen::VectorXf & start,
   const Eigen::VectorXf & end,
   bool scattered_ray)
@@ -472,7 +410,7 @@
    * */
 
   Eigen::VectorXf result;
-  result.resize(dim);
+  result.resize(D);
 
   int next_wall_index = -1;
 
@@ -488,11 +426,11 @@
       continue;
     }
 
-    Wall & w = walls[i];
+    Wall<D> & w = walls[i];
 
     // To store the result of this iteration
     Eigen::VectorXf temp_hit;
-    temp_hit.resize(dim);
+    temp_hit.resize(D);
 
     // As a side effect, temp_hit gets a value (VectorXf) here
     bool intersects = (w.intersection(start, end, temp_hit) > -1);
@@ -513,11 +451,11 @@
   return std::make_tuple(result, next_wall_index);
 }
 
-
-bool Room::scat_ray(
+template<size_t D>
+bool Room<D>::scat_ray(
   float energy,
   float scatter_coef,
-  const Wall & wall,
+  const Wall<D> & wall,
   const Eigen::VectorXf & prev_last_hit,
   const Eigen::VectorXf & hit_point,
   float radius,
@@ -557,7 +495,7 @@
   for(uint k(0); k < n_mics; ++k){
 	  
 	Eigen::VectorXf mic_pos = microphones.col(k);
-	mic_pos.resize(dim);
+	mic_pos.resize(D);
 		
     float scat_energy = compute_scat_energy(energy,
 		scatter_coef,
@@ -613,8 +551,8 @@
   return result;
 }
 
-
-void Room::simul_ray(float phi,
+template<size_t D>
+void Room<D>::simul_ray(float phi,
   float theta,
   const Eigen::VectorXf source_pos,
   float mic_radius,
@@ -646,7 +584,7 @@
 
   // The following initializations are arbitrary and does not count since we set
   // the boolean to false
-  Wall & wall = walls[0];
+  Wall<D> & wall = walls[0];
   int next_wall_index(0);
 
   // The ray's characteristics
@@ -776,8 +714,8 @@
   }
 }
 
-
-room_log Room::get_rir_entries(size_t nb_phis,
+template<size_t D>
+room_log Room<D>::get_rir_entries(size_t nb_phis,
   size_t nb_thetas,
   const Eigen::VectorXf source_pos,
   float mic_radius,
@@ -869,8 +807,8 @@
 
 }
 
-
-bool Room::contains(const Eigen::VectorXf point)
+template<size_t D>
+bool Room<D>::contains(const Eigen::VectorXf point)
 {
 
   /*This methods checks if a point is contained in the room
@@ -881,7 +819,7 @@
    
    
   // Sanity check
-  if (dim != point.size())
+  if (D != point.size())
   {
     std::cerr << "Error in Room::contains()\nThe room and the point have different dimensions !" << std::endl;
     throw std::exception();
