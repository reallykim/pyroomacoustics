#ifndef __ROOM_H__
#define __ROOM_H__

#include <vector>
#include <stack>
#include <tuple>
#include <Eigen/Dense>
#include <algorithm>

#include "wall.hpp"
#include "utility.hpp"


extern float libroom_eps;

/* The 'entry' type is simply defined as an array of 2 floats.
 * It represents an entry that is logged by the microphone
 * during the ray_tracing execution.
 * The first one of those float will be the travel time of a ray reaching
 * the microphone. The second one will be the energy of this ray.*/
typedef std::array<float,2> entry;
typedef std::list<entry> mic_log;
typedef std::vector<mic_log> room_log;

<<<<<<< HEAD
typedef Eigen::Matrix < int, Eigen::Dynamic, 1 > VectorXi;
typedef Eigen::Matrix < bool, Eigen::Dynamic, Eigen::Dynamic > MatrixXb;
typedef Eigen::Matrix < bool, Eigen::Dynamic, 1 > VectorXb;

struct ImageSource {
=======
typedef Eigen::Matrix<bool, Eigen::Dynamic, Eigen::Dynamic> MatrixXb;
typedef Eigen::Matrix<bool, Eigen::Dynamic, 1> VectorXb;

template<size_t D>
struct ImageSource
{
>>>>>>> 934c0e0b
  /*
   * A class to hold the information relating to an Image source when running the ISM
   */

  Eigen::Matrix<float,D,1> loc;
  float attenuation;
  int order;
  int gen_wall;
  ImageSource * parent;
  VectorXb visible_mics;
};

/*
 * Structure for a room as a list of walls
 * with a few sources and microphones around
 */
<<<<<<< HEAD
class Room {
  public:
  int dim;
  std::vector <Wall> walls;

  // List of obstructing walls
  std::vector <int> obstructing_walls;

  // The microphones are in the room
  Eigen::MatrixXf microphones;

  // Very useful for raytracing
  // 1. Position format that fits the need of ray_tracing
  uint n_mics;
  // 2. A distance after which a ray must have hit at least 1 wall
  float max_dist;

  // This is a list of image sources
  Eigen::MatrixXf sources;
  VectorXi gen_walls;
  VectorXi orders;
  Eigen::VectorXf attenuations;

  // This array will get filled by visibility status
  // its size is n_microphones * n_sources
  MatrixXb visible_mics;

  // Constructor
  Room() {} // default

  Wall & get_wall(int w) {
    return walls[w];
  }

  // Image source model methods
  int image_source_model(const Eigen::VectorXf & source_location, int max_order);

  // A specialized method for the shoebox room case
  int image_source_shoebox(
    const Eigen::VectorXf & source,
    const Eigen::VectorXf & room_size,
    const Eigen::VectorXf & absorption,
    int max_order);

  float get_max_distance();

  std::tuple < Eigen::VectorXf, int > next_wall_hit(
    const Eigen::VectorXf & start,
    const Eigen::VectorXf & end,
    bool scattered_ray);

  bool scat_ray(
	float energy,
	float scatter_coef,
	const Wall & last_wall,
	const Eigen::VectorXf & start,
	const Eigen::VectorXf & hit_point,
	float radius,
	float total_dist,
	float travel_time,
	float time_thres,
	float energy_thres,
	float sound_speed,
	room_log & output);

  void simul_ray(float init_phi,
    float init_theta,
    const Eigen::VectorXf source_pos,
    float mic_radius,
    float scatter_coef,
    float time_thres,
    float energy_thres,
    float sound_speed,
    room_log & output);

  room_log get_rir_entries(size_t nb_phis,
    size_t nb_thetas,
    const Eigen::VectorXf source_pos,
    float mic_radius,
    float scatter_coef,
    float time_thres,
    float energy_thres,
    float sound_speed);

  bool contains(const Eigen::VectorXf point);

  private:
    // We need a stack to store the image sources during the algorithm
    std::stack < ImageSource > visible_sources;

  // Image source model internal methods
  void image_sources_dfs(ImageSource & is, int max_order);
  bool is_visible_dfs(const Eigen::VectorXf & p, ImageSource & is);
  bool is_obstructed_dfs(const Eigen::VectorXf & p, ImageSource & is);
  int fill_sources();
=======
template<size_t D>
class Room
{
  public:
    int dim;
    std::vector<Wall<D>> walls;

    // List of obstructing walls
    std::vector<int> obstructing_walls;

    // The microphones are in the room
    Eigen::Matrix<float,D,Eigen::Dynamic> microphones;

    // This is a list of image sources
    Eigen::Matrix<float,D,Eigen::Dynamic> sources;
    Eigen::VectorXi gen_walls;
    Eigen::VectorXi orders;
    Eigen::VectorXf attenuations;

    // This array will get filled by visibility status
    // its size is n_microphones * n_sources
    MatrixXb visible_mics;

    // Constructor
    Room() {}  // default

    Wall<D> &get_wall(int w) { return walls[w]; }

    // Image source model methods
    int image_source_model(const Eigen::Matrix<float,D,1> &source_location, int max_order);

    // A specialized method for the shoebox room case
    int image_source_shoebox(
        const Eigen::Matrix<float,D,1> &source,
        const Eigen::Matrix<float,D,1> &room_size,
        const Eigen::Matrix<float,2*D,1> &absorption,
        int max_order
        );

  private:
    // We need a stack to store the image sources during the algorithm
    std::stack<ImageSource<D>> visible_sources;
    
    // Image source model internal methods
    void image_sources_dfs(ImageSource<D> &is, int max_order);
    bool is_visible_dfs(const Eigen::Matrix<float,D,1> &p, ImageSource<D> &is);
    bool is_obstructed_dfs(const Eigen::Matrix<float,D,1> &p, ImageSource<D> &is);
    int fill_sources();
>>>>>>> 934c0e0b

};

#include "room.cpp"

#endif // __ROOM_H__<|MERGE_RESOLUTION|>--- conflicted
+++ resolved
@@ -22,20 +22,13 @@
 typedef std::list<entry> mic_log;
 typedef std::vector<mic_log> room_log;
 
-<<<<<<< HEAD
-typedef Eigen::Matrix < int, Eigen::Dynamic, 1 > VectorXi;
-typedef Eigen::Matrix < bool, Eigen::Dynamic, Eigen::Dynamic > MatrixXb;
-typedef Eigen::Matrix < bool, Eigen::Dynamic, 1 > VectorXb;
 
-struct ImageSource {
-=======
 typedef Eigen::Matrix<bool, Eigen::Dynamic, Eigen::Dynamic> MatrixXb;
 typedef Eigen::Matrix<bool, Eigen::Dynamic, 1> VectorXb;
 
 template<size_t D>
 struct ImageSource
 {
->>>>>>> 934c0e0b
   /*
    * A class to hold the information relating to an Image source when running the ISM
    */
@@ -48,54 +41,51 @@
   VectorXb visible_mics;
 };
 
-/*
- * Structure for a room as a list of walls
- * with a few sources and microphones around
- */
-<<<<<<< HEAD
-class Room {
+
+template<size_t D>
+class Room
+{
   public:
-  int dim;
-  std::vector <Wall> walls;
+    int dim;
+    std::vector<Wall<D>> walls;
 
-  // List of obstructing walls
-  std::vector <int> obstructing_walls;
+    // List of obstructing walls
+    std::vector<int> obstructing_walls;
 
-  // The microphones are in the room
-  Eigen::MatrixXf microphones;
+    // The microphones are in the room
+    Eigen::Matrix<float,D,Eigen::Dynamic> microphones;
+    
+    // Very useful for raytracing
+	// 1. Position format that fits the need of ray_tracing
+    uint n_mics;
+    // 2. A distance after which a ray must have hit at least 1 wall
+    float max_dist;
 
-  // Very useful for raytracing
-  // 1. Position format that fits the need of ray_tracing
-  uint n_mics;
-  // 2. A distance after which a ray must have hit at least 1 wall
-  float max_dist;
+    // This is a list of image sources
+    Eigen::Matrix<float,D,Eigen::Dynamic> sources;
+    Eigen::VectorXi gen_walls;
+    Eigen::VectorXi orders;
+    Eigen::VectorXf attenuations;
 
-  // This is a list of image sources
-  Eigen::MatrixXf sources;
-  VectorXi gen_walls;
-  VectorXi orders;
-  Eigen::VectorXf attenuations;
+    // This array will get filled by visibility status
+    // its size is n_microphones * n_sources
+    MatrixXb visible_mics;
 
-  // This array will get filled by visibility status
-  // its size is n_microphones * n_sources
-  MatrixXb visible_mics;
+    // Constructor
+    Room() {}  // default
 
-  // Constructor
-  Room() {} // default
+    Wall<D> &get_wall(int w) { return walls[w]; }
 
-  Wall & get_wall(int w) {
-    return walls[w];
-  }
+    // Image source model methods
+    int image_source_model(const Eigen::Matrix<float,D,1> &source_location, int max_order);
 
-  // Image source model methods
-  int image_source_model(const Eigen::VectorXf & source_location, int max_order);
-
-  // A specialized method for the shoebox room case
-  int image_source_shoebox(
-    const Eigen::VectorXf & source,
-    const Eigen::VectorXf & room_size,
-    const Eigen::VectorXf & absorption,
-    int max_order);
+    // A specialized method for the shoebox room case
+    int image_source_shoebox(
+        const Eigen::Matrix<float,D,1> &source,
+        const Eigen::Matrix<float,D,1> &room_size,
+        const Eigen::Matrix<float,2*D,1> &absorption,
+        int max_order
+        );
 
   float get_max_distance();
 
@@ -107,7 +97,7 @@
   bool scat_ray(
 	float energy,
 	float scatter_coef,
-	const Wall & last_wall,
+	const Wall<D> & last_wall,
 	const Eigen::VectorXf & start,
 	const Eigen::VectorXf & hit_point,
 	float radius,
@@ -141,55 +131,6 @@
 
   private:
     // We need a stack to store the image sources during the algorithm
-    std::stack < ImageSource > visible_sources;
-
-  // Image source model internal methods
-  void image_sources_dfs(ImageSource & is, int max_order);
-  bool is_visible_dfs(const Eigen::VectorXf & p, ImageSource & is);
-  bool is_obstructed_dfs(const Eigen::VectorXf & p, ImageSource & is);
-  int fill_sources();
-=======
-template<size_t D>
-class Room
-{
-  public:
-    int dim;
-    std::vector<Wall<D>> walls;
-
-    // List of obstructing walls
-    std::vector<int> obstructing_walls;
-
-    // The microphones are in the room
-    Eigen::Matrix<float,D,Eigen::Dynamic> microphones;
-
-    // This is a list of image sources
-    Eigen::Matrix<float,D,Eigen::Dynamic> sources;
-    Eigen::VectorXi gen_walls;
-    Eigen::VectorXi orders;
-    Eigen::VectorXf attenuations;
-
-    // This array will get filled by visibility status
-    // its size is n_microphones * n_sources
-    MatrixXb visible_mics;
-
-    // Constructor
-    Room() {}  // default
-
-    Wall<D> &get_wall(int w) { return walls[w]; }
-
-    // Image source model methods
-    int image_source_model(const Eigen::Matrix<float,D,1> &source_location, int max_order);
-
-    // A specialized method for the shoebox room case
-    int image_source_shoebox(
-        const Eigen::Matrix<float,D,1> &source,
-        const Eigen::Matrix<float,D,1> &room_size,
-        const Eigen::Matrix<float,2*D,1> &absorption,
-        int max_order
-        );
-
-  private:
-    // We need a stack to store the image sources during the algorithm
     std::stack<ImageSource<D>> visible_sources;
     
     // Image source model internal methods
@@ -197,7 +138,6 @@
     bool is_visible_dfs(const Eigen::Matrix<float,D,1> &p, ImageSource<D> &is);
     bool is_obstructed_dfs(const Eigen::Matrix<float,D,1> &p, ImageSource<D> &is);
     int fill_sources();
->>>>>>> 934c0e0b
 
 };
 
