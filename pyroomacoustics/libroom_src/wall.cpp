#include "wall.hpp"
#include "geometry.hpp"
#include <iostream>
#include <cmath>

<<<<<<< HEAD
Wall::Wall(const Eigen::MatrixXf & _corners, float _absorption,
  const std::string & _name): absorption(_absorption), name(_name), corners(_corners)
  {
	  
  // corners should be D x N for N corners in D dimensions
  dim = corners.rows(); // assign the attribute
  int n_corners = corners.cols();

  // Sanity check
  if (dim == 2 && n_corners != 2)
  {
    fprintf(stderr, "2D walls have only two corners.\n");
    throw std::exception();
    
  } else if (dim < 2 || dim > 3)
  {
    fprintf(stderr, "Only 2D and 3D walls are supported.\n");
    throw std::exception();
  }

  // Construction is different for 2D and 3D
  if (dim == 2) 
  {
	  
    // Pick one of the corners as the origin of the wall
    origin.resize(2);
    origin = corners.col(0);

    // compute normal (difference of 2 corners, swap x-y, change 1 sign)
    normal.resize(2);
    normal.coeffRef(0) = corners.coeff(1, 1) - corners.coeff(1, 0);
    normal.coeffRef(1) = corners.coeff(0, 0) - corners.coeff(0, 1);
    normal = normal.normalized();
    
  } else if (dim == 3)
  {
	  
    // In 3D things are a little more complicated
    // We need to compute a 2D basis for the plane and find the normal

    // Pick the origin as the first corner
    origin = corners.col(0);

    // The basis and normal are found by SVD
    Eigen::JacobiSVD < Eigen::MatrixXf > svd(corners.colwise() - origin, Eigen::ComputeThinU);

    // The corners matrix should be rank defficient, check the smallest eigen value
    if (svd.singularValues().coeff(2) > libroom_eps)
    {
      fprintf(stderr, "The corners of the wall should lie in a plane");
      throw std::exception();
    }

    // The basis is the leading two left singular vectors
    basis.resize(dim, 2);
    basis.col(0) = svd.matrixU().col(0);
    basis.col(1) = svd.matrixU().col(1);

    // The normal correspons to the smallest singular value
    normal = svd.matrixU().col(2);

    // Project the 3d corners into 2d plane
    flat_corners = basis.adjoint() * (corners.colwise() - origin);

    // Our convention is that the vertices are arranged counter-clockwise
    // around the normal. In that case, the area computation should be positive.
    // If it is positive, we need to swap the basis.
    float a = area();
    if (a < 0)
    {
      // exchange the other two basis vectors
      basis.rowwise().reverseInPlace();
      flat_corners.colwise().reverseInPlace();
    }

    // Now the normal is computed as the cross product of the two basis vectors
    normal = cross(basis.col(0), basis.col(1));
  }
=======
template<>
float Wall<2>::area()
{
  return (corners.col(1) - corners.col(0)).norm();
}

template<>
float Wall<3>::area()
{
  return area_2d_polygon(flat_corners);
>>>>>>> 934c0e0b
}

template<size_t D>
float Wall<D>::area()
{
<<<<<<< HEAD
  if (dim == 2)
  {
    return (corners.col(1) - corners.col(0)).norm();
  } else // dim == 3
  {
    return area_2d_polygon(flat_corners);
  }
}

int Wall::intersection(
  const Eigen::VectorXf & p1,
  const Eigen::VectorXf & p2,
  Eigen::Ref < Eigen::VectorXf > intersection)
  {
	  
  if (p1.size() != dim || p2.size() != dim)
  {
    std::cerr << "The wall and points dimensionalities differ" << std::endl;
    std::cerr << "  - p1: " << p1 << std::endl;
    std::cerr << "  - p2: " << p2 << std::endl;
    throw std::exception();
  }

  if (dim == 2)
  {
    return intersection_2d_segments(p1, p2, corners.col(0), corners.col(1), intersection);
  } else // dim == 3
  {
    return _intersection_segment_3d(p1, p2, intersection);
  }

  return -1;
}

int Wall::intersects(const Eigen::VectorXf & p1,
  const Eigen::VectorXf & p2)
  {
  Eigen::VectorXf v;
  v.resize(dim);
  return intersection(p1, p2, v);
}

int Wall::reflect(const Eigen::VectorXf & p, Eigen::Ref < Eigen::VectorXf > p_reflected)
{
  /*
   * Reflects point p across the wall 
   *
   * wall: a wall object (2d or 3d)
   * p: a point in space
   * p_reflected: a pointer to a buffer large enough to receive
   *              the location of the reflected point
   *
   * Returns: 1 if reflection is in the same direction as the normal
   *          0 if the point is within tolerance of the wall
   *         -1 if the reflection is in the opposite direction of the normal
   */
=======
  return 0.;
}

template<>
Wall<2>::Wall(
    const Eigen::Matrix<float,2,Eigen::Dynamic> &_corners,
    float _absorption,
    const std::string &_name
    )
  : absorption(_absorption), name(_name), corners(_corners)
{
  // corners should be D x N for N corners in D dimensions
  dim = 2;  // assign the attribute

  // Pick one of the corners as the origin of the wall
  origin = corners.col(0);

  // compute normal (difference of 2 corners, swap x-y, change 1 sign)
  normal.coeffRef(0) = corners.coeff(1,1) - corners.coeff(1,0);
  normal.coeffRef(1) = corners.coeff(0,0) - corners.coeff(0,1);
  normal = normal.normalized();
}

template<>
Wall<3>::Wall(
    const Eigen::Matrix<float,3,Eigen::Dynamic> &_corners,
    float _absorption,
    const std::string &_name
    )
  : absorption(_absorption), name(_name), corners(_corners)
{
  // corners should be D x N for N corners in D dimensions
  dim = 3;  // assign the attribute

  // In 3D things are a little more complicated
  // We need to compute a 2D basis for the plane and find the normal

  // Pick the origin as the first corner
  origin = corners.col(0);
>>>>>>> 934c0e0b

  // The basis and normal are found by SVD
  Eigen::JacobiSVD<Eigen::Matrix<float,3,Eigen::Dynamic>> svd(corners.colwise() - origin, Eigen::ComputeThinU);

  // The corners matrix should be rank defficient, check the smallest eigen value
  // The rank deficiency is because all the corners are in a 2D subspace of 3D space
  if (svd.singularValues().coeff(2) > libroom_eps)
  {
    fprintf(stderr, "The corners of the wall should lie in a plane");
    throw std::exception();
  }

  // The basis is the leading two left singular vectors
  basis.col(0) = svd.matrixU().col(0);
  basis.col(1) = svd.matrixU().col(1);

<<<<<<< HEAD
/* checks on which side of a wall a point is */
int Wall::side(const Eigen::VectorXf & p)
{
  // Essentially, returns the sign of the inner product with the normal vector
  float ip = (p - origin).adjoint() * normal;
=======
  // The normal correspons to the smallest singular value
  normal = svd.matrixU().col(2);

  // Project the 3d corners into 2d plane
  flat_corners = basis.adjoint() * (corners.colwise() - origin);
>>>>>>> 934c0e0b

  // Our convention is that the vertices are arranged counter-clockwise
  // around the normal. In that case, the area computation should be positive.
  // If it is positive, we need to swap the basis.
  float a = area();
  if (a < 0)
  {
    // exchange the other two basis vectors
    basis.rowwise().reverseInPlace();
    flat_corners.colwise().reverseInPlace();
  }

  // Now the normal is computed as the cross product of the two basis vectors
  normal = cross(basis.col(0), basis.col(1));
}

<<<<<<< HEAD
int Wall::_intersection_segment_3d( // intersection routine specialized for 3D
  const Eigen::VectorXf & a1,
  const Eigen::VectorXf & a2,
  Eigen::Ref < Eigen::VectorXf > intersection)
  {
=======
template<>
int Wall<2>::intersection(
    const Eigen::Matrix<float,2,1> &p1,
    const Eigen::Matrix<float,2,1> &p2,
    Eigen::Ref<Eigen::Matrix<float,2,1>> intersection
    )
{
  return intersection_2d_segments(p1, p2, corners.col(0), corners.col(1), intersection);
}

template<>
int Wall<3>::intersection(
    const Eigen::Matrix<float,3,1> &p1,
    const Eigen::Matrix<float,3,1> &p2,
    Eigen::Ref<Eigen::Matrix<float,3,1>> intersection
    )
{
>>>>>>> 934c0e0b
  /*
    Computes the intersection between a line segment and a polygon surface in 3D.

    This function computes the intersection between a line segment (defined
    by the coordinates of two points) and a surface (defined by an array of
    coordinates of corners of the polygon and a normal vector)
    If there is no intersection, None is returned.
    If the segment belongs to the surface, None is returned.
    Two booleans are also returned to indicate if the intersection
    happened at extremities of the segment or at a border of the polygon,
    which can be useful for limit cases computations.

    a1: (array size 3) coordinates of the first endpoint of the segment
    a2: (array size 3) coordinates of the second endpoint of the segment
    corners: (array size 3xN, N>2) coordinates of the corners of the polygon
    normal: (array size 3) normal vector of the surface
    intersection: (array size 3) store the intersection point

    :returns: 
           -1 if there is no intersection
            0 if the intersection striclty between the segment endpoints and in the polygon interior
            1 if the intersection is at endpoint of segment
            2 if the intersection is at boundary of polygon
            3 if both the above are true
    */

  int ret1, ret2, ret = 0;

  ret1 = intersection_3d_segment_plane(p1, p2, origin, normal, intersection);

  if (ret1 == -1)
    return -1; // there is no intersection

  if (ret1 == 1) // intersection at endpoint of segment
    ret = 1;

  /* project intersection into plane basis */
  Eigen::Vector2f flat_intersection = basis.adjoint() * (intersection - origin);

  /* check in flatland if intersection is in the polygon */
  ret2 = is_inside_2d_polygon(flat_intersection, flat_corners);

  if (ret2 < 0) // intersection is outside of the wall
    return -1;

  if (ret2 == 1) // intersection is on the boundary of the wall
    ret |= 2;

<<<<<<< HEAD
  return ret; // no intersection
}

bool Wall::same_as(const Wall & that)
{
  /*
  Checks if two walls are the same, based on the corners of the walls.
  Be careful : it will return true for two identical walls that belongs
  to two different rooms !
  */

  if (dim != that.dim)
  {
    std::cerr << "The two walls are not of the same dimensions !" << std::endl;
    throw std::exception();
    return false;
  }

  // Not the same number of corners
  if (corners.cols() != that.corners.cols())
  {
    return false;
  }

  return (corners - that.corners).cwiseAbs().sum() == 0.;
}




















=======
  return ret;  // no intersection
}

template<size_t D>
int Wall<D>::intersects(const Eigen::Matrix<float,D,1> &p1, const Eigen::Matrix<float,D,1> &p2)
{
  Eigen::VectorXf v;
  v.resize(dim);
  return intersection(p1, p2, v);
}

template<size_t D>
int Wall<D>::reflect(const Eigen::Matrix<float,D,1> &p, Eigen::Ref<Eigen::Matrix<float,D,1>> p_reflected)
{
  /*
   * Reflects point p across the wall 
   *
   * wall: a wall object (2d or 3d)
   * p: a point in space
   * p_reflected: a pointer to a buffer large enough to receive
   *              the location of the reflected point
   *
   * Returns: 1 if reflection is in the same direction as the normal
   *          0 if the point is within tolerance of the wall
   *         -1 if the reflection is in the opposite direction of the normal
   */

  // projection onto normal axis
  float distance_wall2p = normal.adjoint() * (origin - p);

  // compute reflected point
  p_reflected = p + 2 * distance_wall2p * normal;

  if (distance_wall2p > libroom_eps)
    return 1;
  else if (distance_wall2p < -libroom_eps)
    return -1;
  else
    return 0;
}


/* checks on which side of a wall a point is */
template<size_t D>
int Wall<D>::side(const Eigen::Matrix<float,D,1> &p)
{
  // Essentially, returns the sign of the inner product with the normal vector
  float ip = (p - origin).adjoint() * normal;

  if (ip > libroom_eps)
    return 1;
  else if (ip < -libroom_eps)
    return -1;
  else
    return 0;
}
>>>>>>> 934c0e0b

<|MERGE_RESOLUTION|>--- conflicted
+++ resolved
@@ -1,148 +1,175 @@
+
 #include "wall.hpp"
 #include "geometry.hpp"
 #include <iostream>
 #include <cmath>
 
-<<<<<<< HEAD
-Wall::Wall(const Eigen::MatrixXf & _corners, float _absorption,
-  const std::string & _name): absorption(_absorption), name(_name), corners(_corners)
-  {
-	  
+template<>
+float Wall<2>::area()
+{
+  return (corners.col(1) - corners.col(0)).norm();
+}
+
+template<>
+float Wall<3>::area()
+{
+  return area_2d_polygon(flat_corners);
+}
+
+template<size_t D>
+float Wall<D>::area()
+{
+  return 0.;
+}
+
+template<>
+Wall<2>::Wall(
+    const Eigen::Matrix<float,2,Eigen::Dynamic> &_corners,
+    float _absorption,
+    const std::string &_name
+    )
+  : absorption(_absorption), name(_name), corners(_corners)
+{
   // corners should be D x N for N corners in D dimensions
-  dim = corners.rows(); // assign the attribute
-  int n_corners = corners.cols();
-
-  // Sanity check
-  if (dim == 2 && n_corners != 2)
-  {
-    fprintf(stderr, "2D walls have only two corners.\n");
+  dim = 2;  // assign the attribute
+
+  // Pick one of the corners as the origin of the wall
+  origin = corners.col(0);
+
+  // compute normal (difference of 2 corners, swap x-y, change 1 sign)
+  normal.coeffRef(0) = corners.coeff(1,1) - corners.coeff(1,0);
+  normal.coeffRef(1) = corners.coeff(0,0) - corners.coeff(0,1);
+  normal = normal.normalized();
+}
+
+template<>
+Wall<3>::Wall(
+    const Eigen::Matrix<float,3,Eigen::Dynamic> &_corners,
+    float _absorption,
+    const std::string &_name
+    )
+  : absorption(_absorption), name(_name), corners(_corners)
+{
+  // corners should be D x N for N corners in D dimensions
+  dim = 3;  // assign the attribute
+
+  // In 3D things are a little more complicated
+  // We need to compute a 2D basis for the plane and find the normal
+
+  // Pick the origin as the first corner
+  origin = corners.col(0);
+
+  // The basis and normal are found by SVD
+  Eigen::JacobiSVD<Eigen::Matrix<float,3,Eigen::Dynamic>> svd(corners.colwise() - origin, Eigen::ComputeThinU);
+
+  // The corners matrix should be rank defficient, check the smallest eigen value
+  // The rank deficiency is because all the corners are in a 2D subspace of 3D space
+  if (svd.singularValues().coeff(2) > libroom_eps)
+  {
+    fprintf(stderr, "The corners of the wall should lie in a plane");
     throw std::exception();
-    
-  } else if (dim < 2 || dim > 3)
-  {
-    fprintf(stderr, "Only 2D and 3D walls are supported.\n");
-    throw std::exception();
-  }
-
-  // Construction is different for 2D and 3D
-  if (dim == 2) 
-  {
-	  
-    // Pick one of the corners as the origin of the wall
-    origin.resize(2);
-    origin = corners.col(0);
-
-    // compute normal (difference of 2 corners, swap x-y, change 1 sign)
-    normal.resize(2);
-    normal.coeffRef(0) = corners.coeff(1, 1) - corners.coeff(1, 0);
-    normal.coeffRef(1) = corners.coeff(0, 0) - corners.coeff(0, 1);
-    normal = normal.normalized();
-    
-  } else if (dim == 3)
-  {
-	  
-    // In 3D things are a little more complicated
-    // We need to compute a 2D basis for the plane and find the normal
-
-    // Pick the origin as the first corner
-    origin = corners.col(0);
-
-    // The basis and normal are found by SVD
-    Eigen::JacobiSVD < Eigen::MatrixXf > svd(corners.colwise() - origin, Eigen::ComputeThinU);
-
-    // The corners matrix should be rank defficient, check the smallest eigen value
-    if (svd.singularValues().coeff(2) > libroom_eps)
-    {
-      fprintf(stderr, "The corners of the wall should lie in a plane");
-      throw std::exception();
-    }
-
-    // The basis is the leading two left singular vectors
-    basis.resize(dim, 2);
-    basis.col(0) = svd.matrixU().col(0);
-    basis.col(1) = svd.matrixU().col(1);
-
-    // The normal correspons to the smallest singular value
-    normal = svd.matrixU().col(2);
-
-    // Project the 3d corners into 2d plane
-    flat_corners = basis.adjoint() * (corners.colwise() - origin);
-
-    // Our convention is that the vertices are arranged counter-clockwise
-    // around the normal. In that case, the area computation should be positive.
-    // If it is positive, we need to swap the basis.
-    float a = area();
-    if (a < 0)
-    {
-      // exchange the other two basis vectors
-      basis.rowwise().reverseInPlace();
-      flat_corners.colwise().reverseInPlace();
-    }
-
-    // Now the normal is computed as the cross product of the two basis vectors
-    normal = cross(basis.col(0), basis.col(1));
-  }
-=======
-template<>
-float Wall<2>::area()
-{
-  return (corners.col(1) - corners.col(0)).norm();
-}
-
-template<>
-float Wall<3>::area()
-{
-  return area_2d_polygon(flat_corners);
->>>>>>> 934c0e0b
-}
-
-template<size_t D>
-float Wall<D>::area()
-{
-<<<<<<< HEAD
-  if (dim == 2)
-  {
-    return (corners.col(1) - corners.col(0)).norm();
-  } else // dim == 3
-  {
-    return area_2d_polygon(flat_corners);
-  }
-}
-
-int Wall::intersection(
-  const Eigen::VectorXf & p1,
-  const Eigen::VectorXf & p2,
-  Eigen::Ref < Eigen::VectorXf > intersection)
-  {
-	  
-  if (p1.size() != dim || p2.size() != dim)
-  {
-    std::cerr << "The wall and points dimensionalities differ" << std::endl;
-    std::cerr << "  - p1: " << p1 << std::endl;
-    std::cerr << "  - p2: " << p2 << std::endl;
-    throw std::exception();
-  }
-
-  if (dim == 2)
-  {
-    return intersection_2d_segments(p1, p2, corners.col(0), corners.col(1), intersection);
-  } else // dim == 3
-  {
-    return _intersection_segment_3d(p1, p2, intersection);
-  }
-
-  return -1;
-}
-
-int Wall::intersects(const Eigen::VectorXf & p1,
-  const Eigen::VectorXf & p2)
-  {
+  }
+
+  // The basis is the leading two left singular vectors
+  basis.col(0) = svd.matrixU().col(0);
+  basis.col(1) = svd.matrixU().col(1);
+
+  // The normal correspons to the smallest singular value
+  normal = svd.matrixU().col(2);
+
+  // Project the 3d corners into 2d plane
+  flat_corners = basis.adjoint() * (corners.colwise() - origin);
+
+  // Our convention is that the vertices are arranged counter-clockwise
+  // around the normal. In that case, the area computation should be positive.
+  // If it is positive, we need to swap the basis.
+  float a = area();
+  if (a < 0)
+  {
+    // exchange the other two basis vectors
+    basis.rowwise().reverseInPlace();
+    flat_corners.colwise().reverseInPlace();
+  }
+
+  // Now the normal is computed as the cross product of the two basis vectors
+  normal = cross(basis.col(0), basis.col(1));
+}
+
+template<>
+int Wall<2>::intersection(
+    const Eigen::Matrix<float,2,1> &p1,
+    const Eigen::Matrix<float,2,1> &p2,
+    Eigen::Ref<Eigen::Matrix<float,2,1>> intersection
+    )
+{
+  return intersection_2d_segments(p1, p2, corners.col(0), corners.col(1), intersection);
+}
+
+template<>
+int Wall<3>::intersection(
+    const Eigen::Matrix<float,3,1> &p1,
+    const Eigen::Matrix<float,3,1> &p2,
+    Eigen::Ref<Eigen::Matrix<float,3,1>> intersection
+    )
+{
+  /*
+    Computes the intersection between a line segment and a polygon surface in 3D.
+    This function computes the intersection between a line segment (defined
+    by the coordinates of two points) and a surface (defined by an array of
+    coordinates of corners of the polygon and a normal vector)
+    If there is no intersection, None is returned.
+    If the segment belongs to the surface, None is returned.
+    Two booleans are also returned to indicate if the intersection
+    happened at extremities of the segment or at a border of the polygon,
+    which can be useful for limit cases computations.
+    a1: (array size 3) coordinates of the first endpoint of the segment
+    a2: (array size 3) coordinates of the second endpoint of the segment
+    corners: (array size 3xN, N>2) coordinates of the corners of the polygon
+    normal: (array size 3) normal vector of the surface
+    intersection: (array size 3) store the intersection point
+    :returns: 
+           -1 if there is no intersection
+            0 if the intersection striclty between the segment endpoints and in the polygon interior
+            1 if the intersection is at endpoint of segment
+            2 if the intersection is at boundary of polygon
+            3 if both the above are true
+    */
+
+  int ret1, ret2, ret = 0;
+
+  ret1 = intersection_3d_segment_plane(p1, p2, origin, normal, intersection);
+
+  if (ret1 == -1)
+    return -1;  // there is no intersection
+
+  if (ret1 == 1)  // intersection at endpoint of segment
+    ret = 1;
+
+  /* project intersection into plane basis */
+  Eigen::Vector2f flat_intersection = basis.adjoint() * (intersection - origin);
+
+  /* check in flatland if intersection is in the polygon */
+  ret2 = is_inside_2d_polygon(flat_intersection, flat_corners);
+
+  if (ret2 < 0)  // intersection is outside of the wall
+    return -1;
+
+  if (ret2 == 1) // intersection is on the boundary of the wall
+    ret |= 2;
+
+  return ret;  // no intersection
+}
+
+template<size_t D>
+int Wall<D>::intersects(const Eigen::Matrix<float,D,1> &p1, const Eigen::Matrix<float,D,1> &p2)
+{
   Eigen::VectorXf v;
   v.resize(dim);
   return intersection(p1, p2, v);
 }
 
-int Wall::reflect(const Eigen::VectorXf & p, Eigen::Ref < Eigen::VectorXf > p_reflected)
+template<size_t D>
+int Wall<D>::reflect(const Eigen::Matrix<float,D,1> &p, Eigen::Ref<Eigen::Matrix<float,D,1>> p_reflected)
 {
   /*
    * Reflects point p across the wall 
@@ -156,239 +183,6 @@
    *          0 if the point is within tolerance of the wall
    *         -1 if the reflection is in the opposite direction of the normal
    */
-=======
-  return 0.;
-}
-
-template<>
-Wall<2>::Wall(
-    const Eigen::Matrix<float,2,Eigen::Dynamic> &_corners,
-    float _absorption,
-    const std::string &_name
-    )
-  : absorption(_absorption), name(_name), corners(_corners)
-{
-  // corners should be D x N for N corners in D dimensions
-  dim = 2;  // assign the attribute
-
-  // Pick one of the corners as the origin of the wall
-  origin = corners.col(0);
-
-  // compute normal (difference of 2 corners, swap x-y, change 1 sign)
-  normal.coeffRef(0) = corners.coeff(1,1) - corners.coeff(1,0);
-  normal.coeffRef(1) = corners.coeff(0,0) - corners.coeff(0,1);
-  normal = normal.normalized();
-}
-
-template<>
-Wall<3>::Wall(
-    const Eigen::Matrix<float,3,Eigen::Dynamic> &_corners,
-    float _absorption,
-    const std::string &_name
-    )
-  : absorption(_absorption), name(_name), corners(_corners)
-{
-  // corners should be D x N for N corners in D dimensions
-  dim = 3;  // assign the attribute
-
-  // In 3D things are a little more complicated
-  // We need to compute a 2D basis for the plane and find the normal
-
-  // Pick the origin as the first corner
-  origin = corners.col(0);
->>>>>>> 934c0e0b
-
-  // The basis and normal are found by SVD
-  Eigen::JacobiSVD<Eigen::Matrix<float,3,Eigen::Dynamic>> svd(corners.colwise() - origin, Eigen::ComputeThinU);
-
-  // The corners matrix should be rank defficient, check the smallest eigen value
-  // The rank deficiency is because all the corners are in a 2D subspace of 3D space
-  if (svd.singularValues().coeff(2) > libroom_eps)
-  {
-    fprintf(stderr, "The corners of the wall should lie in a plane");
-    throw std::exception();
-  }
-
-  // The basis is the leading two left singular vectors
-  basis.col(0) = svd.matrixU().col(0);
-  basis.col(1) = svd.matrixU().col(1);
-
-<<<<<<< HEAD
-/* checks on which side of a wall a point is */
-int Wall::side(const Eigen::VectorXf & p)
-{
-  // Essentially, returns the sign of the inner product with the normal vector
-  float ip = (p - origin).adjoint() * normal;
-=======
-  // The normal correspons to the smallest singular value
-  normal = svd.matrixU().col(2);
-
-  // Project the 3d corners into 2d plane
-  flat_corners = basis.adjoint() * (corners.colwise() - origin);
->>>>>>> 934c0e0b
-
-  // Our convention is that the vertices are arranged counter-clockwise
-  // around the normal. In that case, the area computation should be positive.
-  // If it is positive, we need to swap the basis.
-  float a = area();
-  if (a < 0)
-  {
-    // exchange the other two basis vectors
-    basis.rowwise().reverseInPlace();
-    flat_corners.colwise().reverseInPlace();
-  }
-
-  // Now the normal is computed as the cross product of the two basis vectors
-  normal = cross(basis.col(0), basis.col(1));
-}
-
-<<<<<<< HEAD
-int Wall::_intersection_segment_3d( // intersection routine specialized for 3D
-  const Eigen::VectorXf & a1,
-  const Eigen::VectorXf & a2,
-  Eigen::Ref < Eigen::VectorXf > intersection)
-  {
-=======
-template<>
-int Wall<2>::intersection(
-    const Eigen::Matrix<float,2,1> &p1,
-    const Eigen::Matrix<float,2,1> &p2,
-    Eigen::Ref<Eigen::Matrix<float,2,1>> intersection
-    )
-{
-  return intersection_2d_segments(p1, p2, corners.col(0), corners.col(1), intersection);
-}
-
-template<>
-int Wall<3>::intersection(
-    const Eigen::Matrix<float,3,1> &p1,
-    const Eigen::Matrix<float,3,1> &p2,
-    Eigen::Ref<Eigen::Matrix<float,3,1>> intersection
-    )
-{
->>>>>>> 934c0e0b
-  /*
-    Computes the intersection between a line segment and a polygon surface in 3D.
-
-    This function computes the intersection between a line segment (defined
-    by the coordinates of two points) and a surface (defined by an array of
-    coordinates of corners of the polygon and a normal vector)
-    If there is no intersection, None is returned.
-    If the segment belongs to the surface, None is returned.
-    Two booleans are also returned to indicate if the intersection
-    happened at extremities of the segment or at a border of the polygon,
-    which can be useful for limit cases computations.
-
-    a1: (array size 3) coordinates of the first endpoint of the segment
-    a2: (array size 3) coordinates of the second endpoint of the segment
-    corners: (array size 3xN, N>2) coordinates of the corners of the polygon
-    normal: (array size 3) normal vector of the surface
-    intersection: (array size 3) store the intersection point
-
-    :returns: 
-           -1 if there is no intersection
-            0 if the intersection striclty between the segment endpoints and in the polygon interior
-            1 if the intersection is at endpoint of segment
-            2 if the intersection is at boundary of polygon
-            3 if both the above are true
-    */
-
-  int ret1, ret2, ret = 0;
-
-  ret1 = intersection_3d_segment_plane(p1, p2, origin, normal, intersection);
-
-  if (ret1 == -1)
-    return -1; // there is no intersection
-
-  if (ret1 == 1) // intersection at endpoint of segment
-    ret = 1;
-
-  /* project intersection into plane basis */
-  Eigen::Vector2f flat_intersection = basis.adjoint() * (intersection - origin);
-
-  /* check in flatland if intersection is in the polygon */
-  ret2 = is_inside_2d_polygon(flat_intersection, flat_corners);
-
-  if (ret2 < 0) // intersection is outside of the wall
-    return -1;
-
-  if (ret2 == 1) // intersection is on the boundary of the wall
-    ret |= 2;
-
-<<<<<<< HEAD
-  return ret; // no intersection
-}
-
-bool Wall::same_as(const Wall & that)
-{
-  /*
-  Checks if two walls are the same, based on the corners of the walls.
-  Be careful : it will return true for two identical walls that belongs
-  to two different rooms !
-  */
-
-  if (dim != that.dim)
-  {
-    std::cerr << "The two walls are not of the same dimensions !" << std::endl;
-    throw std::exception();
-    return false;
-  }
-
-  // Not the same number of corners
-  if (corners.cols() != that.corners.cols())
-  {
-    return false;
-  }
-
-  return (corners - that.corners).cwiseAbs().sum() == 0.;
-}
-
-
-
-
-
-
-
-
-
-
-
-
-
-
-
-
-
-
-
-
-=======
-  return ret;  // no intersection
-}
-
-template<size_t D>
-int Wall<D>::intersects(const Eigen::Matrix<float,D,1> &p1, const Eigen::Matrix<float,D,1> &p2)
-{
-  Eigen::VectorXf v;
-  v.resize(dim);
-  return intersection(p1, p2, v);
-}
-
-template<size_t D>
-int Wall<D>::reflect(const Eigen::Matrix<float,D,1> &p, Eigen::Ref<Eigen::Matrix<float,D,1>> p_reflected)
-{
-  /*
-   * Reflects point p across the wall 
-   *
-   * wall: a wall object (2d or 3d)
-   * p: a point in space
-   * p_reflected: a pointer to a buffer large enough to receive
-   *              the location of the reflected point
-   *
-   * Returns: 1 if reflection is in the same direction as the normal
-   *          0 if the point is within tolerance of the wall
-   *         -1 if the reflection is in the opposite direction of the normal
-   */
 
   // projection onto normal axis
   float distance_wall2p = normal.adjoint() * (origin - p);
@@ -419,5 +213,28 @@
   else
     return 0;
 }
->>>>>>> 934c0e0b
-
+
+template<size_t D>
+bool Wall<D>::same_as(const Wall & that)
+{
+  /*
+  Checks if two walls are the same, based on the corners of the walls.
+  Be careful : it will return true for two identical walls that belongs
+  to two different rooms !
+  */
+
+  if (dim != that.dim)
+  {
+    std::cerr << "The two walls are not of the same dimensions !" << std::endl;
+    throw std::exception();
+    return false;
+  }
+
+  // Not the same number of corners
+  if (corners.cols() != that.corners.cols())
+  {
+    return false;
+  }
+
+  return (corners - that.corners).cwiseAbs().sum() == 0.;
+}
