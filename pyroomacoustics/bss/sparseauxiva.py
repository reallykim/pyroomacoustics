# Blind Source Separation for sparsely mixed signals based on Independent Vector Analysis (IVA)
# with Auxiliary Function
# Copyright (C) 2018 Yaron Dibner, Virgile Hernicot, Juan Azcarreta, MIT License
#
# Permission is hereby granted, free of charge, to any person obtaining a copy
# of this software and associated documentation files (the "Software"), to deal
# in the Software without restriction, including without limitation the rights
# to use, copy, modify, merge, publish, distribute, sublicense, and/or sell
# copies of the Software, and to permit persons to whom the Software is
# furnished to do so, subject to the following conditions:
#
# The above copyright notice and this permission notice shall be included in all
# copies or substantial portions of the Software.
#
# THE SOFTWARE IS PROVIDED "AS IS", WITHOUT WARRANTY OF ANY KIND, EXPRESS OR
# IMPLIED, INCLUDING BUT NOT LIMITED TO THE WARRANTIES OF MERCHANTABILITY,
# FITNESS FOR A PARTICULAR PURPOSE AND NONINFRINGEMENT. IN NO EVENT SHALL THE
# AUTHORS OR COPYRIGHT HOLDERS BE LIABLE FOR ANY CLAIM, DAMAGES OR OTHER
# LIABILITY, WHETHER IN AN ACTION OF CONTRACT, TORT OR OTHERWISE, ARISING FROM,
# OUT OF OR IN CONNECTION WITH THE SOFTWARE OR THE USE OR OTHER DEALINGS IN THE
# SOFTWARE.
#
# You should have received a copy of the MIT License along with this program. If
# not, see <https://opensource.org/licenses/MIT>.

import numpy as np
from .common import projection_back, sparir

# A few contrast functions
f_contrasts = {
    'norm': {'f': (lambda r, c, m: c * r), 'df': (lambda r, c, m: c)},
    'cosh': {'f': (lambda r, c, m: m * np.log(np.cosh(c * r))), 'df': (lambda r, c, m: c * m * np.tanh(c * r))}
}

def sparseauxiva(X, S=None, n_src=None, n_iter=20, proj_back=True, W0=None,
                 f_contrast=None, f_contrast_args=[],
                 return_filters=False, callback=None):

    '''
    Implementation of sparse AuxIVA algorithm for BSS presented in

<<<<<<< HEAD
    J. Janský, Z. Koldovský, and N. Ono, *A computationally cheaper method
    for blind speech separation based on AuxIVA and incomplete demixing transform,*
    Proc. IEEE, IWAENC, pp. 1-5, Sept. 2016.
=======
    J. Jansky, Z. Koldovsky, and N. Ono, *A computationally cheaper method for blind speech
    separation based on AuxIVA and incomplete demixing transform. 1-5. 10.1109/IWAENC.2016.7602921.
>>>>>>> 79569ee8

    Parameters
    ----------
    X: ndarray (nframes, nfrequencies, nchannels)
        STFT representation of the signal
    n_src: int, optional
        The number of sources or independent components
    S: ndarray (k_freq)
        Indexes of active frequency bins for sparse AuxIVA
    n_iter: int, optional
        The number of iterations (default 20)
    proj_back: bool, optional
        Scaling on first mic by back projection (default True)
    W0: ndarray (nfrequencies, nchannels, nchannels), optional
        Initial value for demixing matrix
    f_contrast: dict of functions
        A dictionary with two elements 'f' and 'df' containing the contrast
        function taking 3 arguments This should be a ufunc acting element-wise
        on any array
    return_filters: bool
        If true, the function will return the demixing matrix too
    callback: func
        A callback function called every 10 iterations, allows to monitor convergence

    Returns
    -------
    Returns an (nframes, nfrequencies, nsources) array. Also returns
    the demixing matrix (nfrequencies, nchannels, nsources)
    if ``return_values`` keyword is True.
    '''

    n_frames, n_freq, n_chan = X.shape

    if S is None:
        k_freq = n_freq
    else:
        k_freq = S.shape[0]

    # default to determined case
    if n_src is None:
        n_src = X.shape[2]

    # for now it only supports determined case
    assert n_chan == n_src

    # initialize the demixing matrices
    if W0 is None:
        W = np.array([np.eye(n_chan, n_src) for f in range(n_freq)], dtype=X.dtype)
    else:
        W = W0.copy()

    if f_contrast is None:
        f_contrast = f_contrasts['norm']
        f_contrast_args = [1, 1]

    I = np.eye(n_src, n_src)
    Y = np.zeros((n_frames, n_freq, n_src), dtype=X.dtype)
    r = np.zeros((n_frames, n_src))
    G_r = np.zeros((n_frames, n_src))

    def demixsparse(Y, X, S, W):
        for f in range(k_freq):
            Y[:,S[f],:] = np.dot(X[:,S[f],:], np.conj(W[S[f],:,:]))

    # Conventional AuxIVA in the frequency bins k_freq selected by S
    for epoch in range(n_iter):
        demixsparse(Y, X, S, W)

        if callback is not None and epoch % 10 == 0:
            if proj_back:
                z = projection_back(Y, X[:,:,0])
                callback(Y * np.conj(z[None,:,:]))
            else:
                callback(Y)

        # simple loop as a start
        # shape: (n_frames, n_src)
        r[:,:] = np.sqrt(np.sum(np.abs(Y * np.conj(Y)), axis=1))

        # Apply derivative of contrast function
        G_r[:,:] = f_contrast['df'](r, *f_contrast_args) / r  # shape (n_frames, n_src)

        # Compute Auxiliary Variable
        V = np.mean(
            (X[:,:,None,:,None] * G_r[:,None,:,None,None])
            * np.conj(X[:,:,None,None,:]),
            axis=0,
        )

        # Update now the demixing matrix
        for s in range(n_src):
            W_H = np.conj(np.swapaxes(W,1,2))
            WV = np.matmul(W_H, V[:,s,:,:])
            rhs = I[None,:,s][[0] * WV.shape[0],:]
            W[:,:,s] = np.linalg.solve(WV, rhs)

            # normalize
            P1 = np.conj(W[:,:,s])
            P2 = np.sum(V[:,s,:,:] * W[:,None,:,s], axis=-1)
            W[:,:,s] /= np.sqrt(
               np.sum(P1 * P2, axis=1)
               )[:, None]

    # LASSO regularization to reconstruct the complete relative transfer function
    Z = np.zeros((n_src, k_freq), dtype=W.dtype)
    G = np.zeros((n_src, n_freq, 1), dtype=Z.dtype)
    hrtf = np.zeros((n_freq, n_src), dtype=W.dtype)

    for i in range(n_src):
        # calculate sparse relative transfer function from demixing matrix
        Z[i,:] = np.conj(-W[S,0,i] / W[S,1,i]).T

        # copy selected active frequencies in Z to sparse G
        G[i,S] = (np.expand_dims(Z[i,:], axis=1))

        # apply fast proximal algorithm to reconstruct the complete real-valued relative transfer function
        hrtf[:,i] = sparir(G[i,:],S)

        # recover relative transfer function back to the frequency domain
        hrtf[:,i] = np.fft.fft(hrtf[:,i])
        # assemble back the complete demixing matrix
        W[:,:,i] = np.conj(np.insert(hrtf[:,i,None],1,-1,axis=1))

    # apply final demixing in the whole frequency range
    demixsparse(Y, X, np.array(range(n_freq)), W)

    # Projection back to correct scale ambiguity
    if proj_back:
        z = projection_back(Y, X[:,:,0])
        Y *= np.conj(z[None,:,:])

    if return_filters:
        return Y, W
    else:
        return Y<|MERGE_RESOLUTION|>--- conflicted
+++ resolved
@@ -39,14 +39,9 @@
     '''
     Implementation of sparse AuxIVA algorithm for BSS presented in
 
-<<<<<<< HEAD
     J. Janský, Z. Koldovský, and N. Ono, *A computationally cheaper method
     for blind speech separation based on AuxIVA and incomplete demixing transform,*
     Proc. IEEE, IWAENC, pp. 1-5, Sept. 2016.
-=======
-    J. Jansky, Z. Koldovsky, and N. Ono, *A computationally cheaper method for blind speech
-    separation based on AuxIVA and incomplete demixing transform. 1-5. 10.1109/IWAENC.2016.7602921.
->>>>>>> 79569ee8
 
     Parameters
     ----------
