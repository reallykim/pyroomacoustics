--- conflicted
+++ resolved
@@ -1,10 +1,7 @@
-__version__ = '1.0'
+__version__ = '1.1.0'
 
-<<<<<<< HEAD
-=======
 from . import c_package
 
->>>>>>> dfa4437f
 from .room import *
 from .beamforming import *
 from .soundsource import *
