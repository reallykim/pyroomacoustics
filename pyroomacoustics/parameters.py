# This file contains code related to physical properties of the room
# Copyright (C) 2015-2019  Robin Scheibler
#
# Permission is hereby granted, free of charge, to any person obtaining a copy
# of this software and associated documentation files (the "Software"), to deal
# in the Software without restriction, including without limitation the rights
# to use, copy, modify, merge, publish, distribute, sublicense, and/or sell
# copies of the Software, and to permit persons to whom the Software is
# furnished to do so, subject to the following conditions:
#
# The above copyright notice and this permission notice shall be included in all
# copies or substantial portions of the Software.
#
# THE SOFTWARE IS PROVIDED "AS IS", WITHOUT WARRANTY OF ANY KIND, EXPRESS OR
# IMPLIED, INCLUDING BUT NOT LIMITED TO THE WARRANTIES OF MERCHANTABILITY,
# FITNESS FOR A PARTICULAR PURPOSE AND NONINFRINGEMENT. IN NO EVENT SHALL THE
# AUTHORS OR COPYRIGHT HOLDERS BE LIABLE FOR ANY CLAIM, DAMAGES OR OTHER
# LIABILITY, WHETHER IN AN ACTION OF CONTRACT, TORT OR OTHERWISE, ARISING FROM,
# OUT OF OR IN CONNECTION WITH THE SOFTWARE OR THE USE OR OTHER DEALINGS IN THE
# SOFTWARE.
#
# You should have received a copy of the MIT License along with this program. If
# not, see <https://opensource.org/licenses/MIT>.

"""
This file defines the main physical constants of the system:
    * Speed of sound
    * Absorption of materials
    * Scattering coefficients
    * Air absorption
"""
import numpy as np

# tolerance for computations
eps = 1e-10

# We implement the constants as a dictionary so that they can
# be modified at runtime.
# The class Constants gives an interface to update the value of
# constants or add new ones.
_constants = {}
<<<<<<< HEAD
_constants_default = {
    "c": 343.0,  # speed of sound at 20 C in dry air
    "ffdist": 10.0,  # distance to the far field
    "fc_hp": 300.0,  # cut-off frequency of standard high-pass filter
    "frac_delay_length": 81,  # Length of the fractional delay filters used for RIR gen
}
=======
_constants_default = { 
    'c' : 343.0,      # speed of sound at 20 C in dry air
    'ffdist' : 10.,   # distance to the far field
    'fc_hp' : 300.,   # cut-off frequency of standard high-pass filter
    'frac_delay_length' : 81, # Length of the fractional delay filters used for RIR gen
    'room_isinside_max_iter': 20, # Max iterations for checking if point is inside room 
    }
>>>>>>> 4040bee9


class Constants:
    """
    A class to provide easy access package wide to user settable constants.

    Be careful of not using this in tight loops since it uses exceptions.
    """

    def set(self, name, val):
        # add constant to dictionnary
        _constants[name] = val

    def get(self, name):

        try:
            v = _constants[name]
        except KeyError:
            try:
                v = _constants_default[name]
            except KeyError:
                raise NameError(name + ": no such constant")

        return v


# the instanciation of the class
constants = Constants()

# Compute the speed of sound as a function
# of temperature, humidity, and pressure
def calculate_speed_of_sound(t, h, p):
    """
    Compute the speed of sound as a function of
    temperature, humidity and pressure

    Parameters
    ----------
    t: float
        temperature [Celsius]
    h: float
        relative humidity [%]
    p: float
        atmospheric pressure [kpa]

    Returns
    -------

    Speed of sound in [m/s]
    """

    # using crude approximation for now
    return 331.4 + 0.6 * t + 0.0124 * h


def _calculate_temperature(c, h):
    """ Compute the temperature give a speed of sound ``c`` and humidity ``h`` """

    return (c - 331.4 - 0.0124 * h) / 0.6


r"""
Air Absorption Coefficients
---------------------------

Air absorbs sound as `exp(-distance * a)` where `distance` is the distance
travelled by sound and `a` is the absorption coefficient.
The values are measured for octave-bands at 125, 250, 500, 1k, 2k, 4k, and 8k.

The values given here are taken from the annex of the book

Michael Vorlaender, Auralization: Fundamentals of Acoustics, Modelling,
Simulation, Algorithms, and Acoustic Virtual Reality, Springer, 1st Edition,
2008.
"""

# Table of air absorption coefficients
air_absorption_table = {
    "10C_30-50%": [x * 1e-3 for x in [0.1, 0.2, 0.5, 1.1, 2.7, 9.4, 29.0]],
    "10C_50-70%": [x * 1e-3 for x in [0.1, 0.2, 0.5, 0.8, 1.8, 5.9, 21.1]],
    "10C_70-90%": [x * 1e-3 for x in [0.1, 0.2, 0.5, 0.7, 1.4, 4.4, 15.8]],
    "20C_30-50%": [x * 1e-3 for x in [0.1, 0.3, 0.6, 1.0, 1.9, 5.8, 20.3]],
    "20C_50-70%": [x * 1e-3 for x in [0.1, 0.3, 0.6, 1.0, 1.7, 4.1, 13.5]],
    "20C_70-90%": [x * 1e-3 for x in [0.1, 0.3, 0.6, 1.1, 1.7, 3.5, 10.6]],
    "center_freqs": [125, 250, 500, 1000, 2000, 4000, 8000],
}


class Physics(object):
    """
    A Physics object allows to compute the room physical properties depending
    on temperature and humidity.

    Parameters
    ----------
    temperature: float, optional
        The room temperature
    humidity: float in range (0, 100), optional
        The room relative humidity in %. Default is 0.
    """

    def __init__(self, temperature=None, humidity=None):

        self.p = 100.0  # pressure in kilo-Pascal (kPa), not used
        if humidity is None:
            self.H = 0.0
        else:
            self.H = humidity

        if self.H < 0.0 or self.H > 100:
            raise ValueError("Relative humidity is a value between 0 and 100.")

        if temperature is None:
            self.T = _calculate_temperature(constants.get("c"), self.H)
        else:
            self.T = temperature

    def get_sound_speed(self):
        """
        Returns
        -------
        the speed of sound
        """
        return calculate_speed_of_sound(self.T, self.H, self.p)

    def get_air_absorption(self):
        """
        Returns
        -------
        ``(air_absorption, center_freqs)`` where ``air_absorption`` is a list
        corresponding to the center frequencies in ``center_freqs``
        """

        key = ""

        if self.T < 15:
            key += "10C_"
        else:
            key = "20C_"

        if self.H < 50:
            key += "30-50%"
        elif 50 <= self.H and self.H < 70:
            key += "50-70%"
        else:
            key += "70-90%"

        return {
            "coeffs": air_absorption_table[key],
            "center_freqs": air_absorption_table["center_freqs"],
        }

    @classmethod
    def from_speed(cls, c):
        """ Choose a temperature and humidity matching a desired speed of sound """

        H = 0.3
        T = _calculate_temperature(c, H)

        return cls(temperature=T, humidity=H)


r"""
Material Properties
-------------------

Different materials have different absorbant and scattering coefficients.
We define a class to hold these values. The values are typically measured for
octave-bands at 125, 250, 500, 1k, 2k, 4k, and sometimes 8k.

The values given here are taken from the annex of the book

Michael Vorlaender, Auralization: Fundamentals of Acoustics, Modelling,
Simulation, Algorithms, and Acoustic Virtual Reality, Springer, 1st Edition,
2008.

"""

materials_absorption_table = {
    "anechoic": {"description": "Anechoic material", "coeffs": [1.0]},
    "hard_surface": {
        "description": "Walls, hard surfaces average (brick walls, plaster, "
        "hard floors, etc.)",
        "coeffs": [0.02, 0.02, 0.03, 0.03, 0.04, 0.05, 0.05],
        "center_freqs": [125, 250, 500, 1000, 2000, 4000, 8000],
    },
    "brickwork": {
        "description": "Walls, rendered brickwork",
        "coeffs": [0.01, 0.02, 0.02, 0.03, 0.03, 0.04, 0.04],
        "center_freqs": [125, 250, 500, 1000, 2000, 4000, 8000],
    },
    "rough_concrete": {
        "description": "Rough concrete",
        "coeffs": [0.02, 0.03, 0.03, 0.03, 0.04, 0.07, 0.07],
        "center_freqs": [125, 250, 500, 1000, 2000, 4000, 8000],
    },
    "smooth_concrete": {
        "description": "Smooth unpainted concrete",
        "coeffs": [0.01, 0.01, 0.02, 0.02, 0.02, 0.05, 0.05],
        "center_freqs": [125, 250, 500, 1000, 2000, 4000, 8000],
    },
    "6mm_carpet": {
        "description": "(Floor covering) 6 mm pile carpet bonded to "
        "closed-cell foam underlay",
        "coeffs": [0.03, 0.09, 0.25, 0.31, 0.33, 0.44, 0.44],
        "center_freqs": [125, 250, 500, 1000, 2000, 4000, 8000],
    },
}

materials_scattering_table = {
    "no_scattering": {"description": "No scattering", "coeffs": [0.0]},
    "rpg_skyline": {
        "description": "Diffuser RPG Skyline",
        "coeffs": [0.01, 0.08, 0.45, 0.82, 1.0],
        "center_freqs": [125, 250, 500, 1000, 2000],
    },
    "rpg_qrd": {
        "description": "Diffuser RPG QRD",
        "coeffs": [0.06, 0.15, 0.45, 0.95, 0.88, 0.91],
        "center_freqs": [125, 250, 500, 1000, 2000, 4000],
    },
    "theatre_audience": {
        "description": "Theatre Audience",
        "coeffs": [0.3, 0.5, 0.6, 0.6, 0.7, 0.7, 0.7],
        "center_freqs": [125, 250, 500, 1000, 2000, 4000, 8000],
    },
    "classroom_tables": {
        "description": "Rows of classroom tables and persons on chairs",
        "coeffs": [0.2, 0.3, 0.4, 0.5, 0.5, 0.6, 0.6],
        "center_freqs": [125, 250, 500, 1000, 2000, 4000, 8000],
    },
    "amphitheatre_steps": {
        "description": "Amphitheatre steps, length 82 cm, height 30 cm "
        "(Farnetani 2005)",
        "coeffs": [0.05, 0.45, 0.75, 0.9, 0.9],
        "center_freqs": [125, 250, 500, 1000, 2000],
    },
}


class Material(object):
    """
    A class that describes the energy absorption and scattering
    properties of walls.

    Attributes
    ----------
    energy_absorption: dict
        A dictionary containing keys ``description``, ``coeffs``, and
        ``center_freqs``.
    scattering: dict
        A dictionary containing keys ``description``, ``coeffs``, and
        ``center_freqs``.

    Parameters
    ----------
    energy_absorption: float, str, or dict
        * float: The material created will be equally absorbing at all frequencies
            (i.e. flat).
        * str: The absorption values will be obtained from the database.
        * dict: A dictionary containing keys ``description``, ``coeffs``, and
            ``center_freqs``.
    scattering: float, str, or dict
        * float: The material created will be equally scattering at all frequencies
            (i.e. flat).
        * str: The scattering values will be obtained from the database.
        * dict: A dictionary containing keys ``description``, ``coeffs``, and
            ``center_freqs``.
    """

    def __init__(self, energy_absorption, scattering=None):

        # Handle the energy absorption input based on its type
        if isinstance(energy_absorption, (float, np.float32, np.float64)):
            # This material is flat over frequencies
            energy_absorption = {"coeffs": [energy_absorption]}

        elif isinstance(energy_absorption, str):
            # Get the coefficients from the database
            energy_absorption = dict(materials_absorption_table[energy_absorption])

        elif not isinstance(energy_absorption, dict):
            raise TypeError(
                "The energy absorption of a material can be defined by a scalar value "
                "for a flat absorber, a name refering to a material in the database, "
                "or a list with one absoption coefficients per frequency band"
            )

        if scattering is None:
            # By default there is no scattering
            scattering = 0.0

        if isinstance(scattering, (float, np.float32, np.float64)):
            # This material is flat over frequencies
            # We match the number of coefficients for the absorption
            if len(energy_absorption["coeffs"]) > 1:
                scattering = {
                    "coeffs": [scattering] * len(energy_absorption["coeffs"]),
                    "center_freqs": energy_absorption["center_freqs"],
                }
            else:
                scattering = {"coeffs": [scattering]}

        elif isinstance(scattering, str):
            # Get the coefficients from the database
            scattering = dict(materials_scattering_table[scattering])

        elif not isinstance(scattering, dict):
            # In all other cases, the material should be a dictionary
            raise TypeError(
                "The scattering of a material can be defined by a scalar value "
                "for a flat absorber, a name refering to a material in the database, "
                "or a list with one absoption coefficients per frequency band"
            )

        # Now handle the case where energy absorption is flat, but scattering is not
        if len(scattering["coeffs"]) > 1 and len(energy_absorption["coeffs"]) == 1:
            n_coeffs = len(scattering["coeffs"])
            energy_absorption["coeffs"] = energy_absorption["coeffs"] * n_coeffs
            energy_absorption["center_freqs"] = list(scattering["center_freqs"])

        # checks for `energy_absorption` dict
        assert isinstance(energy_absorption, dict), (
            "`energy_absorption` must be a "
            "dictionary with the keys "
            "`coeffs` and `center_freqs`."
        )
        assert "coeffs" in energy_absorption.keys(), (
            "Missing `coeffs` keys in " "`energy_absorption` dict."
        )
        if len(energy_absorption["coeffs"]) > 1:
            assert len(energy_absorption["coeffs"]) == len(
                energy_absorption["center_freqs"]
            ), (
                "Length of `energy_absorption['coeffs']` and "
                "energy_absorption['center_freqs'] must match."
            )

        # checks for `scattering` dict
        assert isinstance(scattering, dict), (
            "`scattering` must be a "
            "dictionary with the keys "
            "`coeffs` and `center_freqs`."
        )
        assert "coeffs" in scattering.keys(), (
            "Missing `coeffs` keys in " "`scattering` dict."
        )
        if len(scattering["coeffs"]) > 1:
            assert len(scattering["coeffs"]) == len(scattering["center_freqs"]), (
                "Length of `scattering['coeffs']` and "
                "scattering['center_freqs'] must match."
            )

        self.energy_absorption = energy_absorption
        self.scattering = scattering

    def is_freq_flat(self):
        """
        Returns ``True`` if the material has flat characteristics over
        frequency, ``False`` otherwise.
        """
        return (
            len(self.energy_absorption["coeffs"]) == 1
            and len(self.scattering["coeffs"]) == 1
        )

    @property
    def absorption_coeffs(self):
        """ shorthand to the energy absorption coefficients """
        return self.energy_absorption["coeffs"]

    @property
    def scattering_coeffs(self):
        """ shorthand to the scattering coefficients """
        return self.scattering["coeffs"]

    def resample(self, octave_bands):
        """ resample at given octave bands """
        self.energy_absorption = {
            "coeffs": octave_bands(**self.energy_absorption),
            "center_freqs": octave_bands.centers,
        }
        self.scattering = {
            "coeffs": octave_bands(**self.scattering),
            "center_freqs": octave_bands.centers,
        }

    @classmethod
    def all_flat(cls, materials):
        """
        Checks if all materials in a list are frequency flat

        Parameters
        ----------
        materials: list or dict of Material objects
            The list of materials to check

        Returns
        -------
        ``True`` if all materials have a single parameter, else ``False``
        """
        if isinstance(materials, dict):
            return all([m.is_freq_flat() for m in materials.values()])
        else:
            return all([m.is_freq_flat() for m in materials])


def make_materials(*args, **kwargs):
    """
    Helper method to conveniently create multiple materials.

    Each positional and keyword argument should be a valid input
    for the Material class. Then, for each of the argument, a
    Material will be created by calling the constructor.

    If at least one positional argument is provided, a list of
    Material objects constructed using the provided positional
    arguments is returned.

    If at least one keyword argument is provided, a dict with keys
    corresponding to the keywords and containing Material objects
    constructed with the keyword values is returned.

    If only positional arguments are provided, only the list is returned.
    If only keyword arguments are provided, only the dict is returned.
    If both are provided, both are returned.
    If no argument is provided, an empty list is returned.
    """

    ret_args = []
    for parameters in args:
        if isinstance(parameters, (list, tuple)):
            ret_args.append(Material(*parameters))
        else:
            ret_args.append(Material(parameters))

    ret_kwargs = {}
    for name, parameters in kwargs.items():
        if isinstance(parameters, (list, tuple)):
            ret_kwargs[name] = Material(*parameters)
        else:
            ret_kwargs[name] = Material(parameters)

    if len(ret_kwargs) == 0:
        return ret_args
    elif len(ret_args) == 0:
        return ret_kwargs
    else:
        return ret_args, ret_kwargs<|MERGE_RESOLUTION|>--- conflicted
+++ resolved
@@ -39,22 +39,13 @@
 # The class Constants gives an interface to update the value of
 # constants or add new ones.
 _constants = {}
-<<<<<<< HEAD
 _constants_default = {
     "c": 343.0,  # speed of sound at 20 C in dry air
     "ffdist": 10.0,  # distance to the far field
     "fc_hp": 300.0,  # cut-off frequency of standard high-pass filter
     "frac_delay_length": 81,  # Length of the fractional delay filters used for RIR gen
+    'room_isinside_max_iter': 20, # Max iterations for checking if point is inside room 
 }
-=======
-_constants_default = { 
-    'c' : 343.0,      # speed of sound at 20 C in dry air
-    'ffdist' : 10.,   # distance to the far field
-    'fc_hp' : 300.,   # cut-off frequency of standard high-pass filter
-    'frac_delay_length' : 81, # Length of the fractional delay filters used for RIR gen
-    'room_isinside_max_iter': 20, # Max iterations for checking if point is inside room 
-    }
->>>>>>> 4040bee9
 
 
 class Constants:
